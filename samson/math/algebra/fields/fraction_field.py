from samson.math.algebra.fields.field import Field, FieldElement
from samson.math.algebra.rings.ring import Ring, left_expression_intercept
from samson.math.general import gcd
from fractions import Fraction


class FractionFieldElement(FieldElement):
    """
    Element of a `FractionField`.
    """

    def __init__(self, numerator: FieldElement, denominator: FieldElement, field: Field):
        """
        Parameters:
            numerator   (FieldElement): Numerator of the fraction.
            denominator (FieldElement): Denominator of the fraction.
            field      (FractionField): Parent field.
        """
        if field.simplify:
            try:
                divisor       = gcd(numerator, denominator)
                numerator   //= divisor
                denominator //= divisor
            except Exception:
                pass

        if denominator == field.ring.zero:
            raise ZeroDivisionError

        self.numerator   = numerator
        self.denominator = denominator
        self.field       = field

        if self.ring.precision:
            self.trim_to_precision(self.ring.precision)



    def __repr__(self):
        return f"<FractionFieldElement: numerator={self.numerator}, denominator={self.denominator}, ring={self.ring}>"


    def shorthand(self) -> str:
        return f'{self.field.shorthand()}({self.numerator}/{self.denominator})'


    def tinyhand(self) -> str:
        return f'{self.numerator.tinyhand()}{"/" + str(self.denominator.tinyhand()) if self.denominator != self.ring.ring.one else ""}'


    def __hash__(self):
        return hash((self.numerator, self.denominator, self.field))

    def __eq__(self, other: 'FractionFieldElement'):
        return type(self) == type(other) and self.numerator * other.denominator == self.denominator * other.numerator


    def valuation(self, p: int) -> int:
        from samson.math.symbols import oo

        if not self:
            return oo

        return self.numerator.valuation(p) - self.denominator.valuation(p)


<<<<<<< HEAD
    def sqrt(self) -> 'FractionFieldElement':
        if type(self.ring.ring).__name__ == 'IntegerRing':
            from samson.math.general import kth_root_qq
            return kth_root_qq(self, 2)
        else:
            return FractionFieldElement(self.numerator.sqrt(), self.denominator.sqrt(), self.ring)


    def trim_to_precision(self, precision: 'FractionFieldElement') -> 'FractionFieldElement':
        """
        WARNING: Side effect based.

        Attempts to trim self so that the error is less than `precision`.

        Parameters:
            precision (FractionFieldElement): Element to determine if trim is acceptable.
        """
        if self.numerator != self.denominator and self.ring.ring.one not in [self.numerator, self.denominator]:
            if self.numerator > self.denominator:
                q,r = divmod(self.numerator, self.denominator)
                den = self.ring.ring.one
                num = q

                compare_num = r
                compare_den = abs(q)


            elif self.numerator < self.denominator:
                q,r = divmod(self.denominator, self.numerator)
                num = self.ring.ring.one
                den = q

                compare_num = r
                compare_den = self.denominator

            if compare_num * precision.denominator < precision.numerator * compare_den:
                self.numerator   = num
                self.denominator = den

=======
    def sqrt(self) -> 'RingElement':
        return FractionFieldElement(self.numerator.sqrt(), self.denominator, self.ring)


    def gcd(self, other):
        from samson.math.general import lcm
        return self.ring((self.numerator.gcd(other.numerator), lcm(self.denominator, other.denominator)))
>>>>>>> e80be738


    @left_expression_intercept
    def __add__(self, other: 'FractionFieldElement') -> 'FractionFieldElement':
        other = self.ring.coerce(other)
        return FractionFieldElement(self.numerator * other.denominator + self.denominator * other.numerator, self.denominator * other.denominator, self.ring)


    @left_expression_intercept
    def __sub__(self, other: 'FractionFieldElement') -> 'FractionFieldElement':
        other = self.ring.coerce(other)
        return self + (-other)


    def __mul__(self, other: 'FractionFieldElement') -> 'FractionFieldElement':
        gmul = self.ground_mul(other)
        if gmul:
            return gmul

        other = self.ring.coerce(other)
        return FractionFieldElement(self.numerator * other.numerator, self.denominator * other.denominator, self.ring)

    @left_expression_intercept
    def __truediv__(self, other: 'FractionFieldElement') -> 'FractionFieldElement':
        return self * (~self.ring.coerce(other))

    __floordiv__ = __truediv__

    def __neg__(self) -> 'FractionFieldElement':
        return FractionFieldElement(-self.numerator, self.denominator, self.ring)

    def __invert__(self) -> 'FractionFieldElement':
        if not self:
            raise ZeroDivisionError

        return FractionFieldElement(self.denominator, self.numerator, self.ring)


    def __float__(self):
        return int(self.numerator) / int(self.denominator)

    def __int__(self):
        return int(self.numerator) // int(self.denominator)

    def __round__(self):
        q,r = divmod(self.numerator, self.denominator)
        R = self.ring.ring
        return q + (R.one if r*2 >= self.denominator else R.zero)



    def __lt__(self, other: 'FractionFieldElement') -> bool:
        other = self.ring.coerce(other)
        if self.ring != other.ring:
            raise Exception("Cannot compare elements with different underlying rings.")

        return self.numerator * other.denominator < other.numerator * self.denominator


    def __gt__(self, other: 'FractionFieldElement') -> bool:
        other = self.ring.coerce(other)
        if self.ring != other.ring:
            raise Exception("Cannot compare elements with different underlying rings.")

        return self.numerator * other.denominator > other.numerator * self.denominator


class FractionField(Field):
    """
    Fraction field over a ring.

    Examples:
        >>> from samson.math.algebra.rings.integer_ring import IntegerRing
        >>> QQ = FractionField(IntegerRing())
        >>> assert QQ(5) * QQ((1, 5)) == QQ.one

    """

    def __init__(self, ring: Ring, simplify: bool=True):
        """
        Parameters:
            ring     (Ring): Underlying ring.
            simplify (bool): Whether or not to simplify the fraction.
        """
        self.ring      = ring
        self.simplify  = simplify
        self.precision = None

        self.zero = FractionFieldElement(self.ring.zero, self.ring.one, self)
        self.one  = FractionFieldElement(self.ring.one, self.ring.one, self)


    def __repr__(self):
        return f"<FractionField: ring={self.ring}>"


    def __hash__(self) -> int:
        return hash((self.ring, self.__class__))


    def __eq__(self, other: 'FractionField'):
        return type(self) == type(other) and self.ring == other.ring

    @property
    def characteristic(self):
        return self.ring.characteristic


    @property
    def order(self) -> int:
        return self.ring.order**2
    

    def set_precision(self, precision: FractionFieldElement):
        """
        Sets the element used for determine whether a trim is acceptable.
        """
        self.precision = precision


    def random(self, size: int=None) -> FractionFieldElement:
        """
        Generate a random element.

        Parameters:
            size (int): The ring-specific 'size' of the element.
    
        Returns:
            FractionFieldElement: Random element of the algebra.
        """
        if type(size) is int:
            numerator   = size
            denominator = size
        else:
            numerator   = size.numerator
            denominator = size.denominator

        return FractionFieldElement(self.ring.random(numerator), max(self.ring.one, self.ring.random(denominator)), self)


    def shorthand(self) -> str:
        return f'Frac({self.ring})'


    def coerce(self, other: object) -> FractionFieldElement:
        """
        Attempts to coerce other into an element of the algebra.

        Parameters:
            other (object): Object to coerce.
        
        Returns:
            FractionFieldElement: Coerced element.
        """
        if type(other) is FractionFieldElement:
            return other

        elif type(other) is float:
            frac = Fraction(other)
            result = (self.ring.coerce(frac.numerator), self.ring.coerce(frac.denominator))

        elif type(other) is tuple:
            if len(other) < 2:
                denom = self.ring.one
            else:
                denom = self.ring.coerce(other[1])

            result = (self.ring.coerce(other[0]), denom)
        else:
            result = (self.ring.coerce(other), self.ring.one)


        return FractionFieldElement(*result, self)<|MERGE_RESOLUTION|>--- conflicted
+++ resolved
@@ -64,13 +64,12 @@
         return self.numerator.valuation(p) - self.denominator.valuation(p)
 
 
-<<<<<<< HEAD
     def sqrt(self) -> 'FractionFieldElement':
         if type(self.ring.ring).__name__ == 'IntegerRing':
             from samson.math.general import kth_root_qq
             return kth_root_qq(self, 2)
         else:
-            return FractionFieldElement(self.numerator.sqrt(), self.denominator.sqrt(), self.ring)
+            return FractionFieldElement(self.numerator.sqrt(), self.denominator, self.ring)
 
 
     def trim_to_precision(self, precision: 'FractionFieldElement') -> 'FractionFieldElement':
@@ -104,15 +103,10 @@
                 self.numerator   = num
                 self.denominator = den
 
-=======
-    def sqrt(self) -> 'RingElement':
-        return FractionFieldElement(self.numerator.sqrt(), self.denominator, self.ring)
-
 
     def gcd(self, other):
         from samson.math.general import lcm
         return self.ring((self.numerator.gcd(other.numerator), lcm(self.denominator, other.denominator)))
->>>>>>> e80be738
 
 
     @left_expression_intercept
